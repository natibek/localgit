local Gits

<<<<<<< HEAD
x = 90
=======
x = 100 
>>>>>>> 6fb3bb97
<|MERGE_RESOLUTION|>--- conflicted
+++ resolved
@@ -1,7 +1,3 @@
 local Gits
 
-<<<<<<< HEAD
-x = 90
-=======
-x = 100 
->>>>>>> 6fb3bb97
+x = 100